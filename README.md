--- conflicted
+++ resolved
@@ -4,12 +4,7 @@
 [![documentation](https://docs.rs/tylift/badge.svg)](https://docs.rs/tylift)
 [![license](https://img.shields.io/github/license/fmease/tylift.svg)](https://crates.io/crates/tylift/)
 
-<<<<<<< HEAD
 Lift enum variants to the type-level simply by adding the attribute `tylift`. This comes in handy for [type-level programming](https://willcrichton.net/notes/type-level-programming/).
-=======
-Lift enum variants to the type-level simply by adding the attribute `tylift`.
-This comes in handy for type-level programming.
->>>>>>> ec999b66
 
 **Important note**: This library provides mechanisms nearly identical to the experimental
 feature [const generics](https://github.com/rust-lang/rfcs/blob/master/text/2000-const-generics.md)/[min const genercis](https://github.com/rust-lang/rust/issues/74878) which has not been fully implemented yet. See the respective section below for more information.
@@ -247,7 +242,6 @@
 
 * recursive kinds which cannot be represented with const generics right now.
   The latter would also require _explicit boxing_
-<<<<<<< HEAD
 * compatibility with older rust versions
 
 Obviously, these are not _that_ convincing arguments. Consider this crate as **a study** rather than something of value. Maybe you can learn from its code.
@@ -257,10 +251,6 @@
 * requires an additional dependency (`tylift`) with a heavy transitive dependency on `syn`
 * worse tooling
 * atrociously hairy type-level functions compared to `const fn`s which are compatible with const generics, see [const evaluatable checked](https://github.com/rust-lang/rust/issues/76560)
-=======
-* (works on stable)
-* \[not sure what else\]
->>>>>>> ec999b66
 
 ## Future Plans
 
